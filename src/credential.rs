//! Types for loading and managing AWS access credentials for API requests.

use std::fmt;
use std::env::*;
use std::env;
use std::error::Error;
use std::fs;
use std::fs::File;
use std::path::{Path, PathBuf};
use std::io::prelude::*;
use std::io::BufReader;
use std::io::Error as IoError;
use std::ascii::AsciiExt;
use std::collections::HashMap;
use std::sync::Mutex;
use std::cell::RefCell;
use hyper::Client;
use hyper::header::Connection;
use regex::Regex;
use chrono::{Duration, UTC, DateTime, ParseError};
use serde_json::{Value, from_str};
use std::time::Duration as StdDuration;

/// AWS API access credentials, including access key, secret key, token (for IAM profiles), and
/// expiration timestamp.
#[derive(Clone, Debug)]
pub struct AwsCredentials {
    key: String,
    secret: String,
    token: Option<String>,
    expires_at: DateTime<UTC>
}

impl AwsCredentials {
    /// Create a new `AwsCredentials` from a key ID, secret key, optional access token, and expiry
    /// time.
    pub fn new<K, S>(key:K, secret:S, token:Option<String>, expires_at:DateTime<UTC>)
    -> AwsCredentials where K:Into<String>, S:Into<String> {
        AwsCredentials {
            key: key.into(),
            secret: secret.into(),
            token: token,
            expires_at: expires_at,
        }
    }

    /// Get a reference to the access key ID.
    pub fn aws_access_key_id(&self) -> &str {
        &self.key
    }

    /// Get a reference to the secret access key.
    pub fn aws_secret_access_key(&self) -> &str {
        &self.secret
    }

    /// Get a reference to the expiry time.
    pub fn expires_at(&self) -> &DateTime<UTC> {
        &self.expires_at
    }

    /// Get a reference to the access token.
    pub fn token(&self) -> &Option<String> {
        &self.token
    }

    /// Determine whether or not the credentials are expired.
    fn credentials_are_expired(&self) -> bool {
        // This is a rough hack to hopefully avoid someone requesting creds then sitting on them
        // before issuing the request:
        self.expires_at < UTC::now() + Duration::seconds(20)
    }
}

#[derive(Debug, PartialEq)]
pub struct CredentialsError{
    pub message: String
}

impl CredentialsError {
    fn new(message: &str) -> CredentialsError {
        CredentialsError {
            message: message.to_string()
        }
    }
}

impl fmt::Display for CredentialsError {
    fn fmt(&self, f: &mut fmt::Formatter) -> fmt::Result {
        write!(f, "{}", self.description())
    }
}

impl Error for CredentialsError {
    fn description(&self) -> &str {
        &self.message
    }
}

impl From<ParseError> for CredentialsError {
    fn from(err: ParseError) -> CredentialsError {
        CredentialsError::new(err.description())
    }
}

impl From<IoError> for CredentialsError {
    fn from(err: IoError) -> CredentialsError {
        CredentialsError::new(err.description())
    }
}


/// A trait for types that produce `AwsCredentials`.
pub trait ProvideAwsCredentials {
    /// Produce a new `AwsCredentials`.
    fn credentials(&self) -> Result<AwsCredentials, CredentialsError>;
}

/// Provides AWS credentials from environment variables.
pub struct EnvironmentProvider;

impl ProvideAwsCredentials for EnvironmentProvider {
    fn credentials(&self) -> Result<AwsCredentials, CredentialsError> {
		credentials_from_environment()
    }
}

fn credentials_from_environment() -> Result<AwsCredentials, CredentialsError> {
    let env_key = match var("AWS_ACCESS_KEY_ID") {
        Ok(val) => val,
        Err(_) => return Err(CredentialsError::new("No AWS_ACCESS_KEY_ID in environment"))
    };
    let env_secret = match var("AWS_SECRET_ACCESS_KEY") {
        Ok(val) => val,
        Err(_) => return Err(CredentialsError::new("No AWS_SECRET_ACCESS_KEY in environment"))
    };

    if env_key.is_empty() || env_secret.is_empty() {
        return Err(CredentialsError::new("Couldn't find either AWS_ACCESS_KEY_ID, AWS_SECRET_ACCESS_KEY or both in environment."));
    }

    // Present when using temporary credentials, e.g. on Lambda with IAM roles
    let token = match var("AWS_SESSION_TOKEN") {
        Ok(val) => {
            if val.is_empty() {
                None
            } else {
                Some(val)
            }
        }
        Err(_) => None,
    };

    Ok(AwsCredentials::new(env_key, env_secret, token, in_ten_minutes()))

}

/// Provides AWS credentials from a profile in a credentials file.
#[derive(Clone, Debug)]
pub struct ProfileProvider {
    credentials: Option<AwsCredentials>,
    file_path: PathBuf,
    profile: String,
}

impl ProfileProvider {
    /// Create a new `ProfileProvider` for the default credentials file path and profile name.
    pub fn new() -> Result<ProfileProvider, CredentialsError> {
        // Default credentials file location:
        // ~/.aws/credentials (Linux/Mac)
        // %USERPROFILE%\.aws\credentials  (Windows)
        let profile_location = match env::home_dir() {
            Some(home_path) => {
                let mut credentials_path = PathBuf::from(".aws");

                credentials_path.push("credentials");

                home_path.join(credentials_path)
            }
            None => return Err(CredentialsError::new("The environment variable HOME must be set.")),
        };

        Ok(ProfileProvider {
            credentials: None,
            file_path: profile_location,
            profile: "default".to_owned(),
        })
    }

    /// Create a new `ProfileProvider` for the credentials file at the given path, using
    /// the given profile.
    pub fn with_configuration<F, P>(file_path: F, profile: P) -> ProfileProvider
    where F: Into<PathBuf>, P: Into<String> {
        ProfileProvider {
            credentials: None,
            file_path: file_path.into(),
            profile: profile.into(),
        }
    }

    /// Get a reference to the credentials file path.
    pub fn file_path(&self) -> &Path {
        self.file_path.as_ref()
    }

    /// Get a reference to the profile name.
    pub fn profile(&self) -> &str {
        &self.profile
    }

    /// Set the credentials file path.
    pub fn set_file_path<F>(&mut self, file_path: F) where F: Into<PathBuf> {
        self.file_path = file_path.into();
    }

    /// Set the profile name.
    pub fn set_profile<P>(&mut self, profile: P) where P: Into<String> {
        self.profile = profile.into();
    }
}

impl ProvideAwsCredentials for ProfileProvider {
    fn credentials(&self) -> Result<AwsCredentials, CredentialsError> {
    	parse_credentials_file(self.file_path()).and_then(|mut profiles| {
            profiles.remove(self.profile()).ok_or(CredentialsError::new("profile not found"))
    	})
   }
}

fn parse_credentials_file(file_path: &Path) -> Result<HashMap<String, AwsCredentials>, CredentialsError> {
    match fs::metadata(file_path) {
        Err(_) => return Err(CredentialsError::new("Couldn't stat credentials file.")),
        Ok(metadata) => {
            if !metadata.is_file() {
                return Err(CredentialsError::new("Couldn't open file."));
            }
        }
    };

    let file = try!(File::open(file_path));

    let profile_regex = Regex::new(r"^\[([^\]]+)\]$").unwrap();
    let mut profiles: HashMap<String, AwsCredentials> = HashMap::new();
    let mut access_key: Option<String> = None;
    let mut secret_key: Option<String> = None;
    let mut profile_name: Option<String> = None;

    let file_lines = BufReader::new(&file);
    for line in file_lines.lines() {

        let unwrapped_line : String = line.unwrap();

        // skip comments
        if unwrapped_line.starts_with('#') {
            continue;
        }

        // handle the opening of named profile blocks
        if profile_regex.is_match(&unwrapped_line) {

            if profile_name.is_some() && access_key.is_some() && secret_key.is_some() {
                let creds = AwsCredentials::new(access_key.unwrap(), secret_key.unwrap(), None, in_ten_minutes());
                profiles.insert(profile_name.unwrap(), creds);
            }

            access_key = None;
            secret_key = None;

            let caps = profile_regex.captures(&unwrapped_line).unwrap();
            profile_name = Some(caps.at(1).unwrap().to_string());
            continue;
        }

        // otherwise look for key=value pairs we care about
        let lower_case_line = unwrapped_line.to_ascii_lowercase().to_string();

        if lower_case_line.contains("aws_access_key_id") &&
            access_key.is_none()
        {
            let v: Vec<&str> = unwrapped_line.split('=').collect();
            if !v.is_empty() {
                access_key = Some(v[1].trim_matches(' ').to_string());
            }
        } else if lower_case_line.contains("aws_secret_access_key") &&
            secret_key.is_none()
        {
            let v: Vec<&str> = unwrapped_line.split('=').collect();
            if !v.is_empty() {
                secret_key = Some(v[1].trim_matches(' ').to_string());
            }
        }

        // we could potentially explode here to indicate that the file is invalid

    }

    if profile_name.is_some() && access_key.is_some() && secret_key.is_some() {
        let creds = AwsCredentials::new(access_key.unwrap(), secret_key.unwrap(), None, in_ten_minutes());
        profiles.insert(profile_name.unwrap(), creds);
    }

    if profiles.is_empty() {
        return Err(CredentialsError::new("No credentials found."));
    }

    Ok(profiles)
}

/// Provides AWS credentials from a resource's IAM role.
pub struct IamProvider;

impl ProvideAwsCredentials for IamProvider {
    fn credentials(&self) -> Result<AwsCredentials, CredentialsError> {
	
		// TODO: backoff and retry on failure.
        let mut address : String = "http://169.254.169.254/latest/meta-data/iam/security-credentials".to_string();
        let mut client = Client::new();
        client.set_read_timeout(Some(StdDuration::from_secs(15)));
        let mut response;
        match client.get(&address)
            .header(Connection::close()).send() {
                Err(_) => return Err(CredentialsError::new("Couldn't connect to metadata service")), // add Why?
                Ok(received_response) => response = received_response
            };

        let mut body = String::new();
        if let Err(_) = response.read_to_string(&mut body) {
			return Err(CredentialsError::new("Didn't get a parsable response body from metadata service"));
        }

        address.push_str("/");
        address.push_str(&body);
        body = String::new();
        match client.get(&address)
            .header(Connection::close()).send() {
                Err(_) => return Err(CredentialsError::new("Didn't get a parseable response body from instance role details")),
                Ok(received_response) => response = received_response
            };

        if let Err(_) = response.read_to_string(&mut body) {
            return Err(CredentialsError::new("Had issues with reading iam role response: {}"));
        }

        let json_object: Value;
        match from_str(&body) {
            Err(_) => return Err(CredentialsError::new("Couldn't parse metadata response body.")),
            Ok(val) => json_object = val
        };

        let access_key;
        match json_object.find("AccessKeyId") {
<<<<<<< HEAD
            None => return Err(CredentialsError::new("Couldn't find AccessKeyId in response.")),
            Some(val) => access_key = val.as_string().expect("AccessKeyId value was not a string").to_owned().replace("\"", "")
=======
            None => return err("Couldn't find AccessKeyId in response."),
            Some(val) => access_key = val.as_str().expect("AccessKeyId value was not a string").to_owned().replace("\"", "")
>>>>>>> 4075526e
        };

        let secret_key;
        match json_object.find("SecretAccessKey") {
<<<<<<< HEAD
            None => return Err(CredentialsError::new("Couldn't find SecretAccessKey in response.")),
            Some(val) => secret_key = val.as_string().expect("SecretAccessKey value was not a string").to_owned().replace("\"", "")
=======
            None => return err("Couldn't find SecretAccessKey in response."),
            Some(val) => secret_key = val.as_str().expect("SecretAccessKey value was not a string").to_owned().replace("\"", "")
>>>>>>> 4075526e
        };

        let expiration;
        match json_object.find("Expiration") {
<<<<<<< HEAD
            None => return Err(CredentialsError::new("Couldn't find Expiration in response.")),
            Some(val) => expiration = val.as_string().expect("Expiration value was not a string").to_owned().replace("\"", "")
=======
            None => return err("Couldn't find Expiration in response."),
            Some(val) => expiration = val.as_str().expect("Expiration value was not a string").to_owned().replace("\"", "")
>>>>>>> 4075526e
        };

        let expiration_time = try!(expiration.parse());

        let token_from_response;
        match json_object.find("Token") {
<<<<<<< HEAD
            None => return Err(CredentialsError::new("Couldn't find Token in response.")),
            Some(val) => token_from_response = val.as_string().expect("Token value was not a string").to_owned().replace("\"", "")
=======
            None => return err("Couldn't find Token in response."),
            Some(val) => token_from_response = val.as_str().expect("Token value was not a string").to_owned().replace("\"", "")
>>>>>>> 4075526e
        };

        Ok(AwsCredentials::new(access_key, secret_key, Some(token_from_response), expiration_time))

    }
}

/// Wrapper for ProvideAwsCredentials that caches the credentials returned by the
/// wrapped provider.  Each time the credentials are accessed, they are checked to see if
/// they have expired, in which case they are retrieved from the wrapped provider again.
pub struct BaseAutoRefreshingProvider<P, T> {
	credentials_provider: P,
	cached_credentials: T
}

/// Threadsafe AutoRefreshingProvider that locks cached credentials with a Mutex
pub type AutoRefreshingProviderSync<P> = BaseAutoRefreshingProvider<P, Mutex<AwsCredentials>>;

impl <P: ProvideAwsCredentials> AutoRefreshingProviderSync<P> {
    pub fn with_mutex(provider: P) -> Result<AutoRefreshingProviderSync<P>, CredentialsError> {
		let creds = try!(provider.credentials());
		Ok(BaseAutoRefreshingProvider { 
			credentials_provider: provider, 
			cached_credentials: Mutex::new(creds) 
		})
	}
}

impl <P: ProvideAwsCredentials> ProvideAwsCredentials for BaseAutoRefreshingProvider<P, Mutex<AwsCredentials>> {
	fn credentials(&self) -> Result<AwsCredentials, CredentialsError> {
		let mut creds = self.cached_credentials.lock().unwrap();
		if creds.credentials_are_expired() {			
			*creds = try!(self.credentials_provider.credentials());
		}
		Ok(creds.clone())
	}
}

/// !Sync AutoRefreshingProvider that caches credentials in a RefCell
pub type AutoRefreshingProvider<P> = BaseAutoRefreshingProvider<P, RefCell<AwsCredentials>>;

impl <P: ProvideAwsCredentials> AutoRefreshingProvider<P> {
	pub fn with_refcell(provider: P) -> Result<AutoRefreshingProvider<P>, CredentialsError> {
		let creds = try!(provider.credentials());
		Ok(BaseAutoRefreshingProvider { 
			credentials_provider: provider, 
			cached_credentials: RefCell::new(creds) 
		})
	}
}

impl <P: ProvideAwsCredentials> ProvideAwsCredentials for BaseAutoRefreshingProvider<P, RefCell<AwsCredentials>> {
	fn credentials(&self) -> Result<AwsCredentials, CredentialsError> {

		let mut creds = self.cached_credentials.borrow_mut();
		
		if creds.credentials_are_expired() {
			*creds = try!(self.credentials_provider.credentials());
		}	

		Ok(creds.clone())
	}
}


/// The credentials provider you probably want to use if you don't require Sync for your AWS services.
/// Wraps a ChainProvider in an AutoRefreshingProvider that uses a RefCell to cache credentials
///
/// The underlying ChainProvider checks multiple sources for credentials, and the AutoRefreshingProvider
/// refreshes the credentials automatically when they expire.  The RefCell allows this caching to happen
/// without the overhead of a Mutex, but is !Sync.
///
/// For a Sync implementation of the same, see DefaultCredentialsProviderSync
pub type DefaultCredentialsProvider = AutoRefreshingProvider<ChainProvider>;

impl DefaultCredentialsProvider {
    pub fn new() -> Result<DefaultCredentialsProvider, CredentialsError> {
        Ok(try!(AutoRefreshingProvider::with_refcell(ChainProvider::new())))
    }
}

/// The credentials provider you probably want to use if you do require your AWS services.
/// Wraps a ChainProvider in an AutoRefreshingProvider that uses a Mutex to lock credentials in a
/// threadsafe manner.
///
/// The underlying ChainProvider checks multiple sources for credentials, and the AutoRefreshingProvider
/// refreshes the credentials automatically when they expire.  The Mutex allows this caching to happen
/// in a Sync manner, incurring the overhead of a Mutex when credentials expire and need to be refreshed.
///
/// For a !Sync implementation of the same, see DefaultCredentialsProvider
pub type DefaultCredentialsProviderSync = AutoRefreshingProviderSync<ChainProvider>;

impl DefaultCredentialsProviderSync {
    pub fn new() -> Result<DefaultCredentialsProviderSync, CredentialsError> {
        Ok(try!(AutoRefreshingProviderSync::with_mutex(ChainProvider::new())))
    }
}

/// Provides AWS credentials from multiple possible sources using a priority order.
///
/// The following sources are checked in order for credentials when calling `credentials`:
///
/// 1. Environment variables: `AWS_ACCESS_KEY_ID` and `AWS_SECRET_ACCESS_KEY`
/// 2. AWS credentials file. Usually located at `~/.aws/credentials`.
/// 3. IAM instance profile. Will only work if running on an EC2 instance with an instance profile/role.
///
/// If the sources are exhausted without finding credentials, an error is returned.
#[derive(Debug, Clone)]
pub struct ChainProvider {
    profile_provider: Option<ProfileProvider>,
}

impl ProvideAwsCredentials for ChainProvider {
    fn credentials(&self) -> Result<AwsCredentials, CredentialsError> {

	EnvironmentProvider.credentials()
		.or_else(|_| {
            match self.profile_provider {
                Some(ref provider) => provider.credentials(),
                None => Err(CredentialsError::new(""))
            }
        })
		.or_else(|_| IamProvider.credentials())
		.or_else(|_| Err(CredentialsError::new("Couldn't find AWS credentials in environment, credentials file, or IAM role.")))
    }
}

impl ChainProvider {
    /// Create a new `ChainProvider` using a `ProfileProvider` with the default settings.
    pub fn new() -> ChainProvider {
        ChainProvider {
            profile_provider: ProfileProvider::new().ok(),
        }
    }

    /// Create a new `ChainProvider` using the provided `ProfileProvider`.
    pub fn with_profile_provider(profile_provider: ProfileProvider)
    -> ChainProvider {
        ChainProvider {
            profile_provider: Some(profile_provider),
        }
    }
}

fn in_ten_minutes() -> DateTime<UTC> {
    UTC::now() + Duration::seconds(600)
}

#[cfg(test)]
mod tests {
    use std::path::Path;

    use super::*;

    #[test]
    fn parse_credentials_file_default_profile() {
        let result = super::parse_credentials_file(
            Path::new("tests/sample-data/default_profile_credentials")
        );
        assert!(result.is_ok());

        let profiles = result.ok().unwrap();
        assert_eq!(profiles.len(), 1);

        let default_profile = profiles.get("default").unwrap();
        assert_eq!(default_profile.aws_access_key_id(), "foo");
        assert_eq!(default_profile.aws_secret_access_key(), "bar");
    }

    #[test]
    fn parse_credentials_file_multiple_profiles() {
        let result = super::parse_credentials_file(
            Path::new("tests/sample-data/multiple_profile_credentials")
        );
        assert!(result.is_ok());

        let profiles = result.ok().unwrap();
        assert_eq!(profiles.len(), 2);

        let foo_profile = profiles.get("foo").unwrap();
        assert_eq!(foo_profile.aws_access_key_id(), "foo_access_key");
        assert_eq!(foo_profile.aws_secret_access_key(), "foo_secret_key");

        let bar_profile = profiles.get("bar").unwrap();
        assert_eq!(bar_profile.aws_access_key_id(), "bar_access_key");
        assert_eq!(bar_profile.aws_secret_access_key(), "bar_secret_key");

    }

    #[test]
    fn profile_provider_happy_path() {
        let provider = ProfileProvider::with_configuration(
            "tests/sample-data/multiple_profile_credentials",
            "foo",
        );
        let result = provider.credentials();

        assert!(result.is_ok());

        let creds = result.ok().unwrap();
        assert_eq!(creds.aws_access_key_id(), "foo_access_key");
        assert_eq!(creds.aws_secret_access_key(), "foo_secret_key");
     }

    #[test]
    fn profile_provider_bad_profile() {
        let provider = ProfileProvider::with_configuration(
            "tests/sample-data/multiple_profile_credentials",
            "not_a_profile",
        );
        let result = provider.credentials();

        assert!(result.is_err());
        assert_eq!(result.err(), Some(CredentialsError::new("profile not found")));
    }

    #[test]
    fn profile_provider_profile_name() {
       let mut provider = ProfileProvider::new().unwrap();
       assert_eq!("default", provider.profile());
       provider.set_profile("foo");
       assert_eq!("foo", provider.profile());
    }

    #[test]
    fn credential_chain_explicit_profile_provider() {
        let profile_provider = ProfileProvider::with_configuration(
            "tests/sample-data/multiple_profile_credentials",
            "foo",
        );

        let chain = ChainProvider::with_profile_provider(profile_provider);

        let credentials = chain.credentials().expect(
            "Failed to get credentials from default provider chain with manual profile",
        );

        assert_eq!(credentials.aws_access_key_id(), "foo_access_key");
        assert_eq!(credentials.aws_secret_access_key(), "foo_secret_key");
    }

    #[test]
    fn existing_file_no_credentials() {
        let result = super::parse_credentials_file(Path::new("tests/sample-data/no_credentials"));
        assert_eq!(result.err(), Some(CredentialsError::new("No credentials found.")))
    }

    #[test]
    fn parse_credentials_bad_path() {
        let result = super::parse_credentials_file(Path::new("/bad/file/path"));
        assert_eq!(result.err(), Some(CredentialsError::new("Couldn't stat credentials file.")));
    }

    #[test]
    fn parse_credentials_directory_path() {
        let result = super::parse_credentials_file(Path::new("tests/"));
        assert_eq!(result.err(), Some(CredentialsError::new("Couldn't open file.")));
    }
}
<|MERGE_RESOLUTION|>--- conflicted
+++ resolved
@@ -349,48 +349,28 @@
 
         let access_key;
         match json_object.find("AccessKeyId") {
-<<<<<<< HEAD
             None => return Err(CredentialsError::new("Couldn't find AccessKeyId in response.")),
-            Some(val) => access_key = val.as_string().expect("AccessKeyId value was not a string").to_owned().replace("\"", "")
-=======
-            None => return err("Couldn't find AccessKeyId in response."),
             Some(val) => access_key = val.as_str().expect("AccessKeyId value was not a string").to_owned().replace("\"", "")
->>>>>>> 4075526e
         };
 
         let secret_key;
         match json_object.find("SecretAccessKey") {
-<<<<<<< HEAD
             None => return Err(CredentialsError::new("Couldn't find SecretAccessKey in response.")),
-            Some(val) => secret_key = val.as_string().expect("SecretAccessKey value was not a string").to_owned().replace("\"", "")
-=======
-            None => return err("Couldn't find SecretAccessKey in response."),
             Some(val) => secret_key = val.as_str().expect("SecretAccessKey value was not a string").to_owned().replace("\"", "")
->>>>>>> 4075526e
         };
 
         let expiration;
         match json_object.find("Expiration") {
-<<<<<<< HEAD
             None => return Err(CredentialsError::new("Couldn't find Expiration in response.")),
-            Some(val) => expiration = val.as_string().expect("Expiration value was not a string").to_owned().replace("\"", "")
-=======
-            None => return err("Couldn't find Expiration in response."),
             Some(val) => expiration = val.as_str().expect("Expiration value was not a string").to_owned().replace("\"", "")
->>>>>>> 4075526e
         };
 
         let expiration_time = try!(expiration.parse());
 
         let token_from_response;
         match json_object.find("Token") {
-<<<<<<< HEAD
             None => return Err(CredentialsError::new("Couldn't find Token in response.")),
-            Some(val) => token_from_response = val.as_string().expect("Token value was not a string").to_owned().replace("\"", "")
-=======
-            None => return err("Couldn't find Token in response."),
             Some(val) => token_from_response = val.as_str().expect("Token value was not a string").to_owned().replace("\"", "")
->>>>>>> 4075526e
         };
 
         Ok(AwsCredentials::new(access_key, secret_key, Some(token_from_response), expiration_time))
