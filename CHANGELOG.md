# Rusoto changes

## [Unreleased]

(Please put an entry here in each PR)
- Added CHANGELOG
- Updated CONTRIBUTING to explain PR process
- Added Application Autoscaling service
- Added Athena service
- Added X-Ray service
- Updated Credentials crate to use hyper 0.11 (aka the Async IO Update).
- Added Documentation to Credentials Crate.
- Make Rusoto Core use HTTP Pools to re-use connections.
- Fixed Edge Cases in URI Encoding of Rusoto (double query encoding, +'s in query strings).
- Updated ring dependency
- Added Cloud Directory service
- Added CloudSearch Domain service
- Added GreenGrass service
- Added Elastic Filesystem service
- Fix broken links on the STS documentation
- Use xml::EventWriter to serialize XML payload
- Added Workdocs service
- Added Cognito Sync service
<<<<<<< HEAD
- Added Glue service
=======
- Added DynamoDB Accelerator
>>>>>>> e27c319f

## [0.28.0] - 2017-08-25

### Added
- Credentials: accept `aws_security_token` for backwards compatibility
- Codegen: add `check` command for missing or outdated services
- API Gateway support
- Mechanical Turk support
- Polly support
- Glacier support
- Header on files that are generated to guide changes the code generation
- AWS Batch support
- Use botocore provided documentation in our crate documentation
- Credentials crate allows unrecognized fields in credentials profile
- Route53 now sends request to the right endpoint
- Route53 integration test
- Streaming download support for S3
- Custom region now supported: used for local DynamoDB and API compatible services such as Minio and Ceph
- Code of Condcut

### Changed
- Moved root Cargo.toml to root of git project to allow git dependency references
- Updated botocore to 1.5.75
- Integration tests now build, but don't run, as part of the CI process
- Credentials crate got dependency upgrades
- REST protocols now sends requests with headers and bodies

### Removed
- Credentials crate no longer retries credential acquiring
- Type aliases removed.  Example: we no longer use `BucketName` which was an alias for `String`.
- travis-cargo from TravisCI builds<|MERGE_RESOLUTION|>--- conflicted
+++ resolved
@@ -21,11 +21,8 @@
 - Use xml::EventWriter to serialize XML payload
 - Added Workdocs service
 - Added Cognito Sync service
-<<<<<<< HEAD
 - Added Glue service
-=======
 - Added DynamoDB Accelerator
->>>>>>> e27c319f
 
 ## [0.28.0] - 2017-08-25
 
