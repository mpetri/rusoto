--- conflicted
+++ resolved
@@ -3,12 +3,10 @@
 ## [Unreleased]
 (Please put an entry here in each PR)
 
-<<<<<<< HEAD
 - Use ```$AWS_PROFILE``` to obtain default profile name 
-=======
+
 ## [0.31.0] - 2018-01-21
 
->>>>>>> d8441a16
 - Update Rusoto Core ReadMe
 - use correct China-northwest region domain
 - Fix handling of error responses from Ceph (S3)
