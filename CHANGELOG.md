--- conflicted
+++ resolved
@@ -5,13 +5,10 @@
 (Please put an entry here in each PR)
 - Added CHANGELOG
 - Updated CONTRIBUTING to explain PR process
-<<<<<<< HEAD
 - Added Application Autoscaling service
-=======
 - Added Athena service
 - Added X-Ray service
 - Updated Credentials crate to use hyper 0.11 (aka the Async IO Update).
->>>>>>> b73bff7a
 
 ## [0.28.0] - 2017-08-25
 
